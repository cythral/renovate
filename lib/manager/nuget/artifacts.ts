--- conflicted
+++ resolved
@@ -16,7 +16,6 @@
 } from '../../util/fs';
 import { File } from '../../util/git';
 import * as hostRules from '../../util/host-rules';
-import { regEx } from '../../util/regex';
 import type {
   UpdateArtifact,
   UpdateArtifactsConfig,
@@ -157,21 +156,10 @@
 }: UpdateArtifact): Promise<UpdateArtifactsResult[] | null> {
   logger.debug(`nuget.updateArtifacts(${packageFileName})`);
 
-<<<<<<< HEAD
   if (/(?:cs|vb|fs)proj$/i.test(packageFileName)) {
     const lockFileName = getSiblingFileName(
       packageFileName,
       'packages.lock.json'
-=======
-  if (!regEx(/(?:cs|vb|fs)proj$/i).test(packageFileName)) {
-    // This could be implemented in the future if necessary.
-    // It's not that easy though because the questions which
-    // project file to restore how to determine which lock files
-    // have been changed in such cases.
-    logger.debug(
-      { packageFileName },
-      'Not updating lock file for non project files'
->>>>>>> 338fb6e0
     );
     const existingLockFileContent = await readLocalFile(lockFileName, 'utf8');
     if (!existingLockFileContent) {
