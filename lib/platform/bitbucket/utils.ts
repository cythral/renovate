--- conflicted
+++ resolved
@@ -132,11 +132,7 @@
   }[];
 }
 
-<<<<<<< HEAD
-export /* c8 ignore next */ function isConflicted(files: Files[]): boolean {
-=======
 export function isConflicted(files: Files[]): boolean {
->>>>>>> 74d7691b
   for (const file of files) {
     for (const chunk of file.chunks) {
       for (const change of chunk.changes) {
