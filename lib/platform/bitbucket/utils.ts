import url from 'url';
import { BranchStatus, PrState } from '../../types';
import { HttpOptions, HttpPostOptions, HttpResponse } from '../../util/http';
import { BitbucketHttp } from '../../util/http/bitbucket';
import type { Pr } from '../types';

const bitbucketHttp = new BitbucketHttp();

export interface Config {
  defaultBranch: string;
  has_issues: boolean;
  mergeMethod: string;
  owner: string;
  prList: Pr[];
  repository: string;
  username: string;
  userUuid: string;
  ignorePrAuthor: boolean;
}

export interface PagedResult<T = any> {
  pagelen: number;
  size?: number;
  next?: string;
  values: T[];
}

export interface RepoInfo {
  isFork: boolean;
  owner: string;
  mainbranch: string;
  mergeMethod: string;
  has_issues: boolean;
}

export type BitbucketBranchState = 'SUCCESSFUL' | 'FAILED' | 'INPROGRESS';
export interface BitbucketStatus {
  key: string;
  state: BitbucketBranchState;
}

export interface RepoInfoBody {
  parent?: any;
  owner: { username: string };
  mainbranch: { name: string };
  has_issues: boolean;
}

export function repoInfoTransformer(repoInfoBody: RepoInfoBody): RepoInfo {
  return {
    isFork: !!repoInfoBody.parent,
    owner: repoInfoBody.owner.username,
    mainbranch: repoInfoBody.mainbranch.name,
    mergeMethod: 'merge',
    has_issues: repoInfoBody.has_issues,
  };
}

export const prStates = {
  open: ['OPEN'],
  notOpen: ['MERGED', 'DECLINED', 'SUPERSEDED'],
  merged: ['MERGED'],
  closed: ['DECLINED', 'SUPERSEDED'],
  all: ['OPEN', 'MERGED', 'DECLINED', 'SUPERSEDED'],
};

export const buildStates: Record<BranchStatus, BitbucketBranchState> = {
  green: 'SUCCESSFUL',
  red: 'FAILED',
  yellow: 'INPROGRESS',
};

const addMaxLength = (inputUrl: string, pagelen = 100): string => {
  const { search, ...parsedUrl } = url.parse(inputUrl, true); // eslint-disable-line @typescript-eslint/no-unused-vars
  const maxedUrl = url.format({
    ...parsedUrl,
    query: { ...parsedUrl.query, pagelen },
  });
  return maxedUrl;
};

function callApi<T>(
  apiUrl: string,
  method: string,
  options?: HttpOptions | HttpPostOptions
): Promise<HttpResponse<T>> {
  /* c8 ignore next */
  switch (method.toLowerCase()) {
    case 'post':
      return bitbucketHttp.postJson<T>(apiUrl, options as HttpPostOptions);
    case 'put':
      return bitbucketHttp.putJson<T>(apiUrl, options as HttpPostOptions);
    case 'patch':
      return bitbucketHttp.patchJson<T>(apiUrl, options as HttpPostOptions);
    case 'head':
      return bitbucketHttp.headJson<T>(apiUrl, options);
    case 'delete':
      return bitbucketHttp.deleteJson<T>(apiUrl, options as HttpPostOptions);
    case 'get':
    default:
      return bitbucketHttp.getJson<T>(apiUrl, options);
  }
}

export async function accumulateValues<T = any>(
  reqUrl: string,
  method = 'get',
  options?: HttpOptions | HttpPostOptions,
  pagelen?: number
): Promise<T[]> {
  let accumulator: T[] = [];
  let nextUrl = addMaxLength(reqUrl, pagelen);

  while (typeof nextUrl !== 'undefined') {
    const { body } = await callApi<{ values: T[]; next: string }>(
      nextUrl,
      method,
      options
    );
    accumulator = [...accumulator, ...body.values];
    nextUrl = body.next;
  }

  return accumulator;
}

interface Files {
  chunks: {
    changes: {
      content: string;
    }[];
  }[];
}

export function isConflicted(files: Files[]): boolean {
  for (const file of files) {
    for (const chunk of file.chunks) {
      for (const change of chunk.changes) {
        if (change.content === '+=======') {
          return true;
        }
      }
    }
  }
  return false;
}

export interface PrResponse {
  id: number;
  title: string;
  state: string;
  links: {
    commits: {
      href: string;
    };
  };
  summary?: { raw: string };
  source: {
    branch: {
      name: string;
    };
  };
  destination: {
    branch: {
      name: string;
    };
  };
  reviewers: Array<any>;
  created_on: string;
}

export function prInfo(pr: PrResponse): Pr {
  return {
    number: pr.id,
<<<<<<< HEAD
    body: pr.summary ? pr.summary.raw : /* c8 ignore next */ undefined,
    sourceBranch: pr.source.branch.name,
    targetBranch: pr.destination.branch.name,
    title: pr.title,
    state: prStates.closed.includes(pr.state)
      ? /* c8 ignore next */ PrState.Closed
      : pr.state.toLowerCase(),
=======
    displayNumber: `Pull Request #${pr.id}`,
    body: pr.summary?.raw,
    sourceBranch: pr.source?.branch?.name,
    targetBranch: pr.destination?.branch?.name,
    title: pr.title,
    state: prStates.closed?.includes(pr.state)
      ? /* istanbul ignore next */ PrState.Closed
      : pr.state?.toLowerCase(),
>>>>>>> c83eb54d
    createdAt: pr.created_on,
  };
}<|MERGE_RESOLUTION|>--- conflicted
+++ resolved
@@ -172,24 +172,14 @@
 export function prInfo(pr: PrResponse): Pr {
   return {
     number: pr.id,
-<<<<<<< HEAD
-    body: pr.summary ? pr.summary.raw : /* c8 ignore next */ undefined,
-    sourceBranch: pr.source.branch.name,
-    targetBranch: pr.destination.branch.name,
-    title: pr.title,
-    state: prStates.closed.includes(pr.state)
-      ? /* c8 ignore next */ PrState.Closed
-      : pr.state.toLowerCase(),
-=======
     displayNumber: `Pull Request #${pr.id}`,
     body: pr.summary?.raw,
     sourceBranch: pr.source?.branch?.name,
     targetBranch: pr.destination?.branch?.name,
     title: pr.title,
     state: prStates.closed?.includes(pr.state)
-      ? /* istanbul ignore next */ PrState.Closed
+      ? /* c8 ignore next */ PrState.Closed
       : pr.state?.toLowerCase(),
->>>>>>> c83eb54d
     createdAt: pr.created_on,
   };
 }