import URL from 'url';
import is from '@sindresorhus/is';
import { lt } from 'semver';
import {
  REPOSITORY_ACCESS_FORBIDDEN,
  REPOSITORY_ARCHIVED,
  REPOSITORY_BLOCKED,
  REPOSITORY_CHANGED,
  REPOSITORY_EMPTY,
  REPOSITORY_MIRRORED,
} from '../../constants/error-messages';
import { PLATFORM_TYPE_GITEA } from '../../constants/platforms';
import { logger } from '../../logger';
import { BranchStatus, PrState, VulnerabilityAlert } from '../../types';
import * as git from '../../util/git';
import * as hostRules from '../../util/host-rules';
import { setBaseUrl } from '../../util/http/gitea';
import { sanitize } from '../../util/sanitize';
import { ensureTrailingSlash } from '../../util/url';
import type {
  BranchStatusConfig,
  CreatePRConfig,
  EnsureCommentConfig,
  EnsureCommentRemovalConfig,
  EnsureIssueConfig,
  FindPRConfig,
  Issue,
  Platform,
  PlatformParams,
  PlatformResult,
  Pr,
  RepoParams,
  RepoResult,
  UpdatePrConfig,
} from '../types';
import { smartTruncate } from '../utils/pr-body';
import * as helper from './gitea-helper';
import { smartLinks } from './utils';

interface GiteaRepoConfig {
  repository: string;
  localDir: string;
  mergeMethod: helper.PRMergeMethod;

  prList: Promise<Pr[]> | null;
  issueList: Promise<Issue[]> | null;
  labelList: Promise<helper.Label[]> | null;
  defaultBranch: string;
  cloneSubmodules: boolean;
}

const defaults = {
  hostType: PLATFORM_TYPE_GITEA,
  endpoint: 'https://gitea.com/api/v1/',
  version: '0.0.0',
};

let config: GiteaRepoConfig = {} as any;
let botUserID: number;
let botUserName: string;

function toRenovateIssue(data: helper.Issue): Issue {
  return {
    number: data.number,
    state: data.state,
    title: data.title,
    body: data.body,
  };
}

function toRenovatePR(data: helper.PR): Pr | null {
  if (!data) {
    return null;
  }

  if (
    !data.base?.ref ||
    !data.head?.label ||
    !data.head?.sha ||
    !data.head?.repo?.full_name
  ) {
    logger.trace(
      `Skipping Pull Request #${data.number} due to missing base and/or head branch`
    );
    return null;
  }

  const createdBy = data.user?.username;
  if (createdBy && botUserName && createdBy !== botUserName) {
    return null;
  }

  return {
    number: data.number,
    displayNumber: `Pull Request #${data.number}`,
    state: data.state,
    title: data.title,
    body: data.body,
    sha: data.head.sha,
    sourceBranch: data.head.label,
    targetBranch: data.base.ref,
    sourceRepo: data.head.repo.full_name,
    createdAt: data.created_at,
    canMerge: data.mergeable,
    isConflicted: !data.mergeable,
    hasAssignees: !!(data.assignee?.login || is.nonEmptyArray(data.assignees)),
  };
}

function matchesState(actual: string, expected: string): boolean {
  if (expected === PrState.All) {
    return true;
  }
  if (expected.startsWith('!')) {
    return actual !== expected.substring(1);
  }

  return actual === expected;
}

function findCommentByTopic(
  comments: helper.Comment[],
  topic: string
): helper.Comment | null {
  return comments.find((c) => c.body.startsWith(`### ${topic}\n\n`));
}

function findCommentByContent(
  comments: helper.Comment[],
  content: string
): helper.Comment | null {
  return comments.find((c) => c.body.trim() === content);
}

function getLabelList(): Promise<helper.Label[]> {
  if (config.labelList === null) {
    const repoLabels = helper
      .getRepoLabels(config.repository, {
        useCache: false,
      })
      .then((labels) => {
        logger.debug(`Retrieved ${labels.length} repo labels`);
        return labels;
      });

    const orgLabels = helper
      .getOrgLabels(config.repository.split('/')[0], {
        useCache: false,
      })
      .then((labels) => {
        logger.debug(`Retrieved ${labels.length} org labels`);
        return labels;
      })
      .catch((err) => {
        // Will fail if owner of repo is not org or Gitea version < 1.12
        logger.debug(`Unable to fetch organization labels`);
        return [];
      });

    config.labelList = Promise.all([repoLabels, orgLabels]).then((labels) =>
      [].concat(...labels)
    );
  }

  return config.labelList;
}

async function lookupLabelByName(name: string): Promise<number | null> {
  logger.debug(`lookupLabelByName(${name})`);
  const labelList = await getLabelList();
  return labelList.find((l) => l.name === name)?.id;
}

const platform: Platform = {
  async initPlatform({
    endpoint,
    token,
  }: PlatformParams): Promise<PlatformResult> {
    if (!token) {
      throw new Error('Init: You must configure a Gitea personal access token');
    }

    if (endpoint) {
      defaults.endpoint = ensureTrailingSlash(endpoint);
    } else {
      logger.debug('Using default Gitea endpoint: ' + defaults.endpoint);
    }
    setBaseUrl(defaults.endpoint);

    let gitAuthor: string;
    try {
      const user = await helper.getCurrentUser({ token });
      gitAuthor = `${user.full_name || user.username} <${user.email}>`;
      botUserID = user.id;
      botUserName = user.username;
      defaults.version = await helper.getVersion({ token });
    } catch (err) {
      logger.debug(
        { err },
        'Error authenticating with Gitea. Check your token'
      );
      throw new Error('Init: Authentication failure');
    }

    return {
      endpoint: defaults.endpoint,
      gitAuthor,
    };
  },

<<<<<<< HEAD
  async getJsonFile(fileName: string): Promise<any | null> {
    try {
      const contents = await helper.getRepoContents(
        config.repository,
        fileName,
        config.defaultBranch
      );
      return JSON.parse(contents.contentString);
    } catch (err) /* c8 ignore next */ {
      return null;
    }
=======
  async getRawFile(
    fileName: string,
    repo: string = config.repository
  ): Promise<string | null> {
    const contents = await helper.getRepoContents(repo, fileName);
    return contents.contentString;
  },

  async getJsonFile(
    fileName: string,
    repo: string = config.repository
  ): Promise<any | null> {
    const raw = await platform.getRawFile(fileName, repo);
    return JSON.parse(raw);
>>>>>>> c83eb54d
  },

  async initRepo({
    repository,
    localDir,
    cloneSubmodules,
  }: RepoParams): Promise<RepoResult> {
    let repo: helper.Repo;

    config = {} as any;
    config.repository = repository;
    config.localDir = localDir;
    config.cloneSubmodules = cloneSubmodules;

    // Attempt to fetch information about repository
    try {
      repo = await helper.getRepo(repository);
    } catch (err) {
      logger.debug({ err }, 'Unknown Gitea initRepo error');
      throw err;
    }

    // Ensure appropriate repository state and permissions
    if (repo.archived) {
      logger.debug(
        'Repository is archived - throwing error to abort renovation'
      );
      throw new Error(REPOSITORY_ARCHIVED);
    }
    if (repo.mirror) {
      logger.debug(
        'Repository is a mirror - throwing error to abort renovation'
      );
      throw new Error(REPOSITORY_MIRRORED);
    }
    if (!repo.permissions.pull || !repo.permissions.push) {
      logger.debug(
        'Repository does not permit pull and push - throwing error to abort renovation'
      );
      throw new Error(REPOSITORY_ACCESS_FORBIDDEN);
    }
    if (repo.empty) {
      logger.debug('Repository is empty - throwing error to abort renovation');
      throw new Error(REPOSITORY_EMPTY);
    }

    if (repo.allow_rebase) {
      config.mergeMethod = 'rebase';
    } else if (repo.allow_rebase_explicit) {
      config.mergeMethod = 'rebase-merge';
    } else if (repo.allow_squash_merge) {
      config.mergeMethod = 'squash';
    } else if (repo.allow_merge_commits) {
      config.mergeMethod = 'merge';
    } else {
      logger.debug(
        'Repository has no allowed merge methods - throwing error to abort renovation'
      );
      throw new Error(REPOSITORY_BLOCKED);
    }

    // Determine author email and branches
    config.defaultBranch = repo.default_branch;
    logger.debug(`${repository} default branch = ${config.defaultBranch}`);

    // Find options for current host and determine Git endpoint
    const opts = hostRules.find({
      hostType: PLATFORM_TYPE_GITEA,
      url: defaults.endpoint,
    });
    const gitEndpoint = URL.parse(repo.clone_url);
    gitEndpoint.auth = opts.token;

    // Initialize Git storage
    await git.initRepo({
      ...config,
      url: URL.format(gitEndpoint),
      gitAuthorName: global.gitAuthor?.name,
      gitAuthorEmail: global.gitAuthor?.email,
    });

    // Reset cached resources
    config.prList = null;
    config.issueList = null;
    config.labelList = null;

    return {
      defaultBranch: config.defaultBranch,
      isFork: !!repo.fork,
    };
  },

  async getRepos(): Promise<string[]> {
    logger.debug('Auto-discovering Gitea repositories');
    try {
      const repos = await helper.searchRepos({
        uid: botUserID,
        archived: false,
      });
      return repos.map((r) => r.full_name);
    } catch (err) {
      logger.error({ err }, 'Gitea getRepos() error');
      throw err;
    }
  },

  async setBranchStatus({
    branchName,
    context,
    description,
    state,
    url: target_url,
  }: BranchStatusConfig): Promise<void> {
    try {
      // Create new status for branch commit
      const branchCommit = git.getBranchCommit(branchName);
      await helper.createCommitStatus(config.repository, branchCommit, {
        state: helper.renovateToGiteaStatusMapping[state] || 'pending',
        context,
        description,
        ...(target_url && { target_url }),
      });

      // Refresh caches by re-fetching commit status for branch
      await helper.getCombinedCommitStatus(config.repository, branchName, {
        useCache: false,
      });
    } catch (err) {
      logger.warn({ err }, 'Failed to set branch status');
    }
  },

  async getBranchStatus(
    branchName: string,
    requiredStatusChecks?: string[] | null
  ): Promise<BranchStatus> {
    if (!requiredStatusChecks) {
      return BranchStatus.green;
    }

    if (Array.isArray(requiredStatusChecks) && requiredStatusChecks.length) {
      logger.warn({ requiredStatusChecks }, 'Unsupported requiredStatusChecks');
      return BranchStatus.red;
    }

    let ccs: helper.CombinedCommitStatus;
    try {
      ccs = await helper.getCombinedCommitStatus(config.repository, branchName);
    } catch (err) {
      if (err.statusCode === 404) {
        logger.debug(
          'Received 404 when checking branch status, assuming branch deletion'
        );
        throw new Error(REPOSITORY_CHANGED);
      }

      logger.debug('Unknown error when checking branch status');
      throw err;
    }

    logger.debug({ ccs }, 'Branch status check result');
    return (
      helper.giteaToRenovateStatusMapping[ccs.worstStatus] ||
      BranchStatus.yellow
    );
  },

  async getBranchStatusCheck(
    branchName: string,
    context: string
  ): Promise<BranchStatus | null> {
    const ccs = await helper.getCombinedCommitStatus(
      config.repository,
      branchName
    );
    const cs = ccs.statuses.find((s) => s.context === context);
    if (!cs) {
      return null;
    } // no status check exists
    const status = helper.giteaToRenovateStatusMapping[cs.status];
    if (status) {
      return status;
    }
    logger.warn(
      { check: cs },
      'Could not map Gitea status value to Renovate status'
    );
    return BranchStatus.yellow;
  },

  getPrList(): Promise<Pr[]> {
    if (config.prList === null) {
      config.prList = helper
        .searchPRs(
          config.repository,
          { state: PrState.All },
          { useCache: false }
        )
        .then((prs) => {
          const prList = prs.map(toRenovatePR).filter(Boolean);
          logger.debug(`Retrieved ${prList.length} Pull Requests`);
          return prList;
        });
    }

    return config.prList;
  },

  async getPr(number: number): Promise<Pr | null> {
    // Search for pull request in cached list or attempt to query directly
    const prList = await platform.getPrList();
    let pr = prList.find((p) => p.number === number);
    if (pr) {
      logger.debug('Returning from cached PRs');
    } else {
      logger.debug('PR not found in cached PRs - trying to fetch directly');
      const gpr = await helper.getPR(config.repository, number);
      pr = toRenovatePR(gpr);

      // Add pull request to cache for further lookups / queries
      if (config.prList !== null) {
        (await config.prList).push(pr);
      }
    }

    // Abort and return null if no match was found
    if (!pr) {
      return null;
    }

    return pr;
  },

  async findPr({
    branchName,
    prTitle: title,
    state = PrState.All,
  }: FindPRConfig): Promise<Pr> {
    logger.debug(`findPr(${branchName}, ${title}, ${state})`);
    const prList = await platform.getPrList();
    const pr = prList.find(
      (p) =>
        p.sourceRepo === config.repository &&
        p.sourceBranch === branchName &&
        matchesState(p.state, state) &&
        (!title || p.title === title)
    );

    if (pr) {
      logger.debug(`Found PR #${pr.number}`);
    }
    return pr ?? null;
  },

  async createPr({
    sourceBranch,
    targetBranch,
    prTitle: title,
    prBody: rawBody,
    labels: labelNames,
  }: CreatePRConfig): Promise<Pr> {
    const base = targetBranch;
    const head = sourceBranch;
    const body = sanitize(rawBody);

    logger.debug(`Creating pull request: ${title} (${head} => ${base})`);
    try {
      const labels = Array.isArray(labelNames)
        ? await Promise.all(labelNames.map(lookupLabelByName))
        : [];
      const gpr = await helper.createPR(config.repository, {
        base,
        head,
        title,
        body,
        labels: labels.filter(Boolean),
      });

      const pr = toRenovatePR(gpr);
      if (!pr) {
        throw new Error('Can not parse newly created Pull Request');
      }
      if (config.prList !== null) {
        (await config.prList).push(pr);
      }

      return pr;
    } catch (err) {
      // When the user manually deletes a branch from Renovate, the PR remains but is no longer linked to any branch. In
      // the most recent versions of Gitea, the PR gets automatically closed when that happens, but older versions do
      // not handle this properly and keep the PR open. As pushing a branch with the same name resurrects the PR, this
      // would cause a HTTP 409 conflict error, which we hereby gracefully handle.
      if (err.statusCode === 409) {
        logger.warn(
          `Attempting to gracefully recover from 409 Conflict response in createPr(${title}, ${sourceBranch})`
        );

        // Refresh cached PR list and search for pull request with matching information
        config.prList = null;
        const pr = await platform.findPr({
          branchName: sourceBranch,
          state: PrState.Open,
        });

        // If a valid PR was found, return and gracefully recover from the error. Otherwise, abort and throw error.
        if (pr) {
          if (pr.title !== title || pr.body !== body) {
            logger.debug(
              `Recovered from 409 Conflict, but PR for ${sourceBranch} is outdated. Updating...`
            );
            await platform.updatePr({
              number: pr.number,
              prTitle: title,
              prBody: body,
            });
            pr.title = title;
            pr.body = body;
          } else {
            logger.debug(
              `Recovered from 409 Conflict and PR for ${sourceBranch} is up-to-date`
            );
          }

          return pr;
        }
      }

      throw err;
    }
  },

  async updatePr({
    number,
    prTitle: title,
    prBody: body,
    state,
  }: UpdatePrConfig): Promise<void> {
    await helper.updatePR(config.repository, number, {
      title,
      ...(body && { body }),
      ...(state && { state }),
    });
  },

  async mergePr(number: number, branchName: string): Promise<boolean> {
    try {
      await helper.mergePR(config.repository, number, config.mergeMethod);
      return true;
    } catch (err) {
      logger.warn({ err, number }, 'Merging of PR failed');
      return false;
    }
  },

  getIssueList(): Promise<Issue[]> {
    if (config.issueList === null) {
      config.issueList = helper
        .searchIssues(config.repository, { state: 'all' }, { useCache: false })
        .then((issues) => {
          const issueList = issues.map(toRenovateIssue);
          logger.debug(`Retrieved ${issueList.length} Issues`);
          return issueList;
        });
    }

    return config.issueList;
  },

  async findIssue(title: string): Promise<Issue> {
    const issueList = await platform.getIssueList();
    const issue = issueList.find(
      (i) => i.state === 'open' && i.title === title
    );

    if (issue) {
      logger.debug(`Found Issue #${issue.number}`);
    }
    return issue ?? null;
  },

  async ensureIssue({
    title,
    reuseTitle,
    body: content,
    shouldReOpen,
    once,
  }: EnsureIssueConfig): Promise<'updated' | 'created' | null> {
    logger.debug(`ensureIssue(${title})`);
    try {
      const body = smartLinks(content);

      const issueList = await platform.getIssueList();
      let issues = issueList.filter((i) => i.title === title);
      if (!issues.length) {
        issues = issueList.filter((i) => i.title === reuseTitle);
      }
      // Update any matching issues which currently exist
      if (issues.length) {
        let activeIssue = issues.find((i) => i.state === 'open');

        // If no active issue was found, decide if it shall be skipped, re-opened or updated without state change
        if (!activeIssue) {
          if (once) {
            logger.debug('Issue already closed - skipping update');
            return null;
          }
          if (shouldReOpen) {
            logger.debug('Reopening previously closed Issue');
          }

          // Pick the last issue in the list as the active one
          activeIssue = issues[issues.length - 1];
        }

        // Close any duplicate issues
        for (const issue of issues) {
          if (issue.state === 'open' && issue.number !== activeIssue.number) {
            logger.warn(`Closing duplicate Issue #${issue.number}`);
            await helper.closeIssue(config.repository, issue.number);
          }
        }

        // Check if issue has already correct state
        if (
          activeIssue.title === title &&
          activeIssue.body === body &&
          activeIssue.state === 'open'
        ) {
          logger.debug(
            `Issue #${activeIssue.number} is open and up to date - nothing to do`
          );
          return null;
        }

        // Update issue body and re-open if enabled
        logger.debug(`Updating Issue #${activeIssue.number}`);
        await helper.updateIssue(config.repository, activeIssue.number, {
          body,
          title,
          state: shouldReOpen
            ? 'open'
            : (activeIssue.state as helper.IssueState),
        });

        return 'updated';
      }

      // Create new issue and reset cache
      const issue = await helper.createIssue(config.repository, {
        body,
        title,
      });
      logger.debug(`Created new Issue #${issue.number}`);
      config.issueList = null;

      return 'created';
    } catch (err) {
      logger.warn({ err }, 'Could not ensure issue');
    }

    return null;
  },

  async ensureIssueClosing(title: string): Promise<void> {
    logger.debug(`ensureIssueClosing(${title})`);
    const issueList = await platform.getIssueList();
    for (const issue of issueList) {
      if (issue.state === 'open' && issue.title === title) {
        logger.debug({ number: issue.number }, 'Closing issue');
        await helper.closeIssue(config.repository, issue.number);
      }
    }
  },

  async deleteLabel(issue: number, labelName: string): Promise<void> {
    logger.debug(`Deleting label ${labelName} from Issue #${issue}`);
    const label = await lookupLabelByName(labelName);
    if (label) {
      await helper.unassignLabel(config.repository, issue, label);
    } else {
      logger.warn({ issue, labelName }, 'Failed to lookup label for deletion');
    }

    return null;
  },

  getRepoForceRebase(): Promise<boolean> {
    return Promise.resolve(false);
  },

  async ensureComment({
    number: issue,
    topic,
    content,
  }: EnsureCommentConfig): Promise<boolean> {
    try {
      let body = sanitize(content);
      const commentList = await helper.getComments(config.repository, issue);

      // Search comment by either topic or exact body
      let comment: helper.Comment = null;
      if (topic) {
        comment = findCommentByTopic(commentList, topic);
        body = `### ${topic}\n\n${body}`;
      } else {
        comment = commentList.find((c) => c.body === body);
      }

      // Create a new comment if no match has been found, otherwise update if necessary
      if (!comment) {
        const c = await helper.createComment(config.repository, issue, body);
        logger.info(
          { repository: config.repository, issue, comment: c.id },
          'Comment added'
        );
      } else if (comment.body === body) {
        logger.debug(`Comment #${comment.id} is already up-to-date`);
      } else {
        const c = await helper.updateComment(config.repository, issue, body);
        logger.debug(
          { repository: config.repository, issue, comment: c.id },
          'Comment updated'
        );
      }

      return true;
    } catch (err) {
      logger.warn({ err }, 'Error ensuring comment');
      return false;
    }
  },

  async ensureCommentRemoval({
    number: issue,
    topic,
    content,
  }: EnsureCommentRemovalConfig): Promise<void> {
    logger.debug(
      `Ensuring comment "${topic || content}" in #${issue} is removed`
    );
    const commentList = await helper.getComments(config.repository, issue);
    let comment: helper.Comment | null = null;

    if (topic) {
      comment = findCommentByTopic(commentList, topic);
    } else if (content) {
      comment = findCommentByContent(commentList, content);
    }

    // Abort and do nothing if no matching comment was found
    if (!comment) {
      return;
    }

    // Attempt to delete comment
    try {
      await helper.deleteComment(config.repository, comment.id);
    } catch (err) {
      logger.warn({ err, issue, subject: topic }, 'Error deleting comment');
    }
  },

  async getBranchPr(branchName: string): Promise<Pr | null> {
    logger.debug(`getBranchPr(${branchName})`);
    const pr = await platform.findPr({ branchName, state: PrState.Open });
    return pr ? platform.getPr(pr.number) : null;
  },

  async addAssignees(number: number, assignees: string[]): Promise<void> {
    logger.debug(
      `Updating assignees '${assignees?.join(', ')}' on Issue #${number}`
    );
    await helper.updateIssue(config.repository, number, {
      assignees,
    });
  },

  async addReviewers(number: number, reviewers: string[]): Promise<void> {
    logger.debug(`Adding reviewers '${reviewers?.join(', ')}' to #${number}`);
    if (lt(defaults.version, '1.14.0')) {
      logger.debug(
        { version: defaults.version },
        'Adding reviewer not yet supported.'
      );
      return;
    }
    try {
      await helper.requestPrReviewers(config.repository, number, { reviewers });
    } catch (err) {
      logger.warn({ err, number, reviewers }, 'Failed to assign reviewer');
    }
  },

  massageMarkdown(prBody: string): string {
    return smartTruncate(smartLinks(prBody), 1000000);
  },

  getVulnerabilityAlerts(): Promise<VulnerabilityAlert[]> {
    return Promise.resolve([]);
  },
};

// eslint-disable-next-line @typescript-eslint/unbound-method
export const {
  addAssignees,
  addReviewers,
  createPr,
  deleteLabel,
  ensureComment,
  ensureCommentRemoval,
  ensureIssue,
  ensureIssueClosing,
  findIssue,
  findPr,
  getBranchPr,
  getBranchStatus,
  getBranchStatusCheck,
  getRawFile,
  getJsonFile,
  getIssueList,
  getPr,
  massageMarkdown,
  getPrList,
  getRepoForceRebase,
  getRepos,
  getVulnerabilityAlerts,
  initPlatform,
  initRepo,
  mergePr,
  setBranchStatus,
  updatePr,
} = platform;<|MERGE_RESOLUTION|>--- conflicted
+++ resolved
@@ -208,19 +208,6 @@
     };
   },
 
-<<<<<<< HEAD
-  async getJsonFile(fileName: string): Promise<any | null> {
-    try {
-      const contents = await helper.getRepoContents(
-        config.repository,
-        fileName,
-        config.defaultBranch
-      );
-      return JSON.parse(contents.contentString);
-    } catch (err) /* c8 ignore next */ {
-      return null;
-    }
-=======
   async getRawFile(
     fileName: string,
     repo: string = config.repository
@@ -235,7 +222,6 @@
   ): Promise<any | null> {
     const raw = await platform.getRawFile(fileName, repo);
     return JSON.parse(raw);
->>>>>>> c83eb54d
   },
 
   async initRepo({
