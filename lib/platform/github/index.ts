--- conflicted
+++ resolved
@@ -383,13 +383,8 @@
             token: forkToken || opts.token,
           }
         );
-<<<<<<< HEAD
       } catch (err) /* c8 ignore next */ {
-        logger.error(
-=======
-      } catch (err) /* istanbul ignore next */ {
         logger.warn(
->>>>>>> a70aa6b7
           { err: err.err || err },
           'Error updating fork from upstream - cannot continue'
         );
