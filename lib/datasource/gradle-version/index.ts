--- conflicted
+++ resolved
@@ -41,16 +41,11 @@
         releaseTimestamp: formatBuildTime(release.buildTime),
         ...(release.broken && { isDeprecated: release.broken }),
       }));
-<<<<<<< HEAD
-  } catch (err) /* c8 ignore next */ {
-    if (err.host === 'services.gradle.org') {
-=======
   } catch (err) {
     if (
       err instanceof HttpError &&
       err.response?.url === defaultRegistryUrls[0]
     ) {
->>>>>>> c83eb54d
       throw new ExternalHostError(err);
     }
     throw err;
@@ -64,9 +59,5 @@
   if (res.releases.length) {
     return res;
   }
-<<<<<<< HEAD
-  /* c8 ignore next */
-=======
->>>>>>> c83eb54d
   return null;
 }