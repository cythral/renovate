import is from '@sindresorhus/is';
import { dequal } from 'dequal';
import { HOST_DISABLED } from '../constants/error-messages';
import { logger } from '../logger';
import { ExternalHostError } from '../types/errors/external-host-error';
import * as memCache from '../util/cache/memory';
import * as packageCache from '../util/cache/package';
import { clone } from '../util/clone';
import { regEx } from '../util/regex';
import * as allVersioning from '../versioning';
import datasources from './api';
import { addMetaData } from './metadata';
import type {
  DatasourceApi,
  DigestConfig,
  GetPkgReleasesConfig,
  GetReleasesConfig,
  Release,
  ReleaseResult,
} from './types';

export * from './types';
export { isGetPkgReleasesConfig } from './common';

export const getDatasources = (): Map<string, DatasourceApi> => datasources;
export const getDatasourceList = (): string[] => Array.from(datasources.keys());

const cacheNamespace = 'datasource-releases';

function load(datasource: string): DatasourceApi {
  return datasources.get(datasource);
}

type GetReleasesInternalConfig = GetReleasesConfig & GetPkgReleasesConfig;

function logError(datasource, lookupName, err): void {
  const { statusCode, code: errCode, url } = err;
  if (statusCode === 404) {
    logger.debug({ datasource, lookupName, url }, 'Datasource 404');
  } else if (statusCode === 401 || statusCode === 403) {
    logger.debug({ datasource, lookupName, url }, 'Datasource unauthorized');
  } else if (errCode) {
    logger.debug(
      { datasource, lookupName, url, errCode },
      'Datasource connection error'
    );
  } else {
    logger.debug({ datasource, lookupName, err }, 'Datasource unknown error');
  }
}

async function getRegistryReleases(
  datasource: DatasourceApi,
  config: GetReleasesConfig,
  registryUrl: string
): Promise<ReleaseResult> {
  const cacheKey = `${datasource.id} ${registryUrl} ${config.lookupName}`;
  if (datasource.caching) {
    const cachedResult = await packageCache.get<ReleaseResult>(
      cacheNamespace,
      cacheKey
    );
    /* c8 ignore next 4 */
    if (cachedResult) {
      logger.debug({ cacheKey }, 'Returning cached datasource response');
      return cachedResult;
    }
  }
  const res = await datasource.getReleases({ ...config, registryUrl });
  if (res?.releases.length) {
    res.registryUrl ??= registryUrl;
  }
  // cache non-null responses unless marked as private
  if (datasource.caching && res && !res.isPrivate) {
    logger.trace({ cacheKey }, 'Caching datasource response');
    const cacheMinutes = 15;
    await packageCache.set(cacheNamespace, cacheKey, res, cacheMinutes);
  }
  return res;
}

function firstRegistry(
  config: GetReleasesInternalConfig,
  datasource: DatasourceApi,
  registryUrls: string[]
): Promise<ReleaseResult> {
  if (registryUrls.length > 1) {
    logger.warn(
      { datasource: datasource.id, depName: config.depName, registryUrls },
      'Excess registryUrls found for datasource lookup - using first configured only'
    );
  }
  const registryUrl = registryUrls[0];
  return getRegistryReleases(datasource, config, registryUrl);
}

async function huntRegistries(
  config: GetReleasesInternalConfig,
  datasource: DatasourceApi,
  registryUrls: string[]
): Promise<ReleaseResult> {
  let res: ReleaseResult;
  let caughtError;
  for (const registryUrl of registryUrls) {
    try {
      res = await getRegistryReleases(datasource, config, registryUrl);
      if (res) {
        break;
      }
    } catch (err) {
      if (err instanceof ExternalHostError) {
        throw err;
      }
      // We'll always save the last-thrown error
      caughtError = err;
      logger.trace({ err }, 'datasource hunt failure');
    }
  }
  if (res) {
    return res;
  }
  if (caughtError) {
    throw caughtError;
  }
  return null;
}

async function mergeRegistries(
  config: GetReleasesInternalConfig,
  datasource: DatasourceApi,
  registryUrls: string[]
): Promise<ReleaseResult> {
  let combinedRes: ReleaseResult;
  let caughtError;
  for (const registryUrl of registryUrls) {
    try {
      const res = await getRegistryReleases(datasource, config, registryUrl);
      if (res) {
        if (combinedRes) {
          for (const existingRelease of combinedRes.releases || []) {
            existingRelease.registryUrl = combinedRes.registryUrl;
          }
          for (const additionalRelease of res.releases || []) {
            additionalRelease.registryUrl = res.registryUrl;
          }
          combinedRes = { ...res, ...combinedRes };
          delete combinedRes.registryUrl;
          combinedRes.releases = [...combinedRes.releases, ...res.releases];
        } else {
          combinedRes = res;
        }
      }
    } catch (err) {
      if (err instanceof ExternalHostError) {
        throw err;
      }
      // We'll always save the last-thrown error
      caughtError = err;
      logger.trace({ err }, 'datasource merge failure');
    }
  }
  // De-duplicate releases
  if (combinedRes?.releases?.length) {
    const seenVersions = new Set<string>();
    combinedRes.releases = combinedRes.releases.filter((release) => {
      if (seenVersions.has(release.version)) {
        return false;
      }
      seenVersions.add(release.version);
      return true;
    });
  }
  if (combinedRes) {
    return combinedRes;
  }
  if (caughtError) {
    throw caughtError;
  }
  return null;
}

function resolveRegistryUrls(
  datasource: DatasourceApi,
  extractedUrls: string[]
): string[] {
  const { defaultRegistryUrls = [] } = datasource;
  if (!datasource.customRegistrySupport) {
    if (is.nonEmptyArray(extractedUrls)) {
      logger.warn(
        { datasource: datasource.id, registryUrls: extractedUrls },
        'Custom datasources are not allowed for this datasource and will be ignored'
      );
    }
    return defaultRegistryUrls;
  }
  const customUrls = extractedUrls?.filter(Boolean);
  let registryUrls: string[];
  if (is.nonEmptyArray(customUrls)) {
    registryUrls = [...customUrls];
  } else {
    registryUrls = [...defaultRegistryUrls];
  }
  return registryUrls.filter(Boolean);
}

export function getDefaultVersioning(datasourceName: string): string {
  const datasource = load(datasourceName);
  return datasource.defaultVersioning || 'semver';
}

async function fetchReleases(
  config: GetReleasesInternalConfig
): Promise<ReleaseResult | null> {
  const { datasource: datasourceName } = config;
  if (!datasourceName || !datasources.has(datasourceName)) {
    logger.warn('Unknown datasource: ' + datasourceName);
    return null;
  }
  const datasource = load(datasourceName);
  const registryUrls = resolveRegistryUrls(datasource, config.registryUrls);
  let dep: ReleaseResult = null;
  const registryStrategy = datasource.registryStrategy || 'hunt';
  try {
<<<<<<< HEAD
    if (datasource.registryStrategy) {
      /* c8 ignore next 7 */
      if (!registryUrls.length) {
        logger.warn(
          { datasource: datasourceName, depName: config.depName },
          'Missing registryUrls for registryStrategy'
        );
        return null;
      }
      if (datasource.registryStrategy === 'first') {
=======
    if (is.nonEmptyArray(registryUrls)) {
      if (registryStrategy === 'first') {
>>>>>>> c83eb54d
        dep = await firstRegistry(config, datasource, registryUrls);
      } else if (registryStrategy === 'hunt') {
        dep = await huntRegistries(config, datasource, registryUrls);
      } else if (registryStrategy === 'merge') {
        dep = await mergeRegistries(config, datasource, registryUrls);
      }
    } else {
      dep = await datasource.getReleases(config);
    }
  } catch (err) {
    if (err.message === HOST_DISABLED || err.err?.message === HOST_DISABLED) {
      return null;
    }
    if (err instanceof ExternalHostError) {
      throw err;
    }
    logError(datasource.id, config.lookupName, err);
  }
  if (!dep || dequal(dep, { releases: [] })) {
    return null;
  }
  addMetaData(dep, datasourceName, config.lookupName);
  return dep;
}

function getRawReleases(
  config: GetReleasesInternalConfig
): Promise<ReleaseResult | null> {
  const { datasource, lookupName, registryUrls } = config;
  const cacheKey = `${cacheNamespace}${datasource}${lookupName}${String(
    registryUrls
  )}`;
  // By returning a Promise and reusing it, we should only fetch each package at most once
  const cachedResult = memCache.get<Promise<ReleaseResult | null>>(cacheKey);
  /* c8 ignore next 3 */
  if (cachedResult !== undefined) {
    return cachedResult;
  }
  const promisedRes = fetchReleases(config);
  memCache.set(cacheKey, promisedRes);
  return promisedRes;
}

export async function getPkgReleases(
  config: GetPkgReleasesConfig
): Promise<ReleaseResult | null> {
  if (!config.datasource) {
    logger.warn('No datasource found');
    return null;
  }
  const lookupName = config.lookupName || config.depName;
  if (!lookupName) {
    logger.error({ config }, 'Datasource getReleases without lookupName');
    return null;
  }
  let res: ReleaseResult;
  try {
    res = clone(
      await getRawReleases({
        ...config,
        lookupName,
      })
    );
  } catch (e) /* c8 ignore next */ {
    if (e instanceof ExternalHostError) {
      e.hostType = config.datasource;
      e.lookupName = lookupName;
    }
    throw e;
  }
  if (!res) {
    return res;
  }
  if (config.extractVersion) {
    const extractVersionRegEx = regEx(config.extractVersion);
    res.releases = res.releases
      .map((release) => {
        const version = extractVersionRegEx.exec(release.version)?.groups
          ?.version;
        if (version) {
          return { ...release, version }; // overwrite version
        }
        return null; // filter out any we can't extract
      })
      .filter(Boolean);
  }
  // Use the datasource's default versioning if none is configured
  const versioning =
    config.versioning || getDefaultVersioning(config.datasource);
  const version = allVersioning.get(versioning);
  // Return a sorted list of valid Versions
  function sortReleases(release1: Release, release2: Release): number {
    return version.sortVersions(release1.version, release2.version);
  }
  if (res.releases) {
    res.releases = res.releases
      .filter((release) => version.isVersion(release.version))
      .sort(sortReleases);
  }
  // Filter versions for uniqueness
  res.releases = res.releases.filter(
    (filterRelease, filterIndex) =>
      res.releases.findIndex(
        (findRelease) => findRelease.version === filterRelease.version
      ) === filterIndex
  );
  // Filter releases for compatibility
  for (const [constraintName, constraintValue] of Object.entries(
    config.constraints || {}
  )) {
    // Currently we only support if the constraint is a plain version
    // TODO: Support range/range compatibility filtering #8476
    if (version.isVersion(constraintValue)) {
      res.releases = res.releases.filter((release) => {
        if (!is.nonEmptyArray(release.constraints?.[constraintName])) {
          // A release with no constraints is OK
          return true;
        }
        return release.constraints[constraintName].some(
          // If any of the release's constraints match, then it's OK
          (releaseConstraint) =>
            !releaseConstraint ||
            version.matches(constraintValue, releaseConstraint)
        );
      });
    }
  }
  // Strip constraints from releases result
  res.releases.forEach((release) => {
    delete release.constraints; // eslint-disable-line no-param-reassign
  });
  return res;
}

export function supportsDigests(config: DigestConfig): boolean {
  return 'getDigest' in load(config.datasource);
}

export function getDigest(
  config: DigestConfig,
  value?: string
): Promise<string | null> {
  const datasource = load(config.datasource);
  const lookupName = config.lookupName || config.depName;
  const registryUrls = resolveRegistryUrls(datasource, config.registryUrls);
  return datasource.getDigest(
    { lookupName, registryUrl: registryUrls[0] },
    value
  );
}

export function getDefaultConfig(
  datasource: string
): Promise<Record<string, unknown>> {
  const loadedDatasource = load(datasource);
  return Promise.resolve<Record<string, unknown>>(
    loadedDatasource?.defaultConfig || Object.create({})
  );
}<|MERGE_RESOLUTION|>--- conflicted
+++ resolved
@@ -221,21 +221,8 @@
   let dep: ReleaseResult = null;
   const registryStrategy = datasource.registryStrategy || 'hunt';
   try {
-<<<<<<< HEAD
-    if (datasource.registryStrategy) {
-      /* c8 ignore next 7 */
-      if (!registryUrls.length) {
-        logger.warn(
-          { datasource: datasourceName, depName: config.depName },
-          'Missing registryUrls for registryStrategy'
-        );
-        return null;
-      }
-      if (datasource.registryStrategy === 'first') {
-=======
     if (is.nonEmptyArray(registryUrls)) {
       if (registryStrategy === 'first') {
->>>>>>> c83eb54d
         dep = await firstRegistry(config, datasource, registryUrls);
       } else if (registryStrategy === 'hunt') {
         dep = await huntRegistries(config, datasource, registryUrls);
