--- conflicted
+++ resolved
@@ -186,18 +186,12 @@
     [registryHost] = split;
     split.shift();
   }
-<<<<<<< HEAD
-  let repository = split.join('/');
-  if (!registry) {
-    registry = registryUrl.replace(
+  let dockerRepository = split.join('/');
+  if (!registryHost) {
+    registryHost = registryUrl.replace(
       'https://docker.io',
       'https://index.docker.io'
     );
-=======
-  let dockerRepository = split.join('/');
-  if (!registryHost) {
-    registryHost = registryUrl;
->>>>>>> d3e5c557
   }
   if (registryHost === 'docker.io') {
     registryHost = 'index.docker.io';
