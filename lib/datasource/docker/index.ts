import URL from 'url';
import parseLinkHeader from 'parse-link-header';
import { logger } from '../../logger';
import { ExternalHostError } from '../../types/errors/external-host-error';
import * as packageCache from '../../util/cache/package';
import * as dockerVersioning from '../../versioning/docker';
import type { GetReleasesConfig, ReleaseResult } from '../types';
import {
  defaultRegistryUrls,
  ecrRegex,
  extractDigestFromResponse,
  getAuthHeaders,
  getLabels,
  getManifestResponse,
  getRegistryRepository,
  http,
  id,
} from './common';
<<<<<<< HEAD
import { ensurePathPrefix } from '../../util/url';
=======
import { getTagsQuayRegistry } from './quay';
>>>>>>> d3e5c557

// TODO: add got typings when available (#9646)
// TODO: replace www-authenticate with https://www.npmjs.com/package/auth-header (#9645)

export { id };
export const customRegistrySupport = true;
export { defaultRegistryUrls };
export const defaultVersioning = dockerVersioning.id;
export const registryStrategy = 'first';

export const defaultConfig = {
  commitMessageTopic: '{{{depName}}} Docker tag',
  commitMessageExtra:
    'to v{{#if isMajor}}{{{newMajor}}}{{else}}{{{newVersion}}}{{/if}}',
  digest: {
    branchTopic: '{{{depNameSanitized}}}-{{{currentValue}}}',
    commitMessageExtra: 'to {{newDigestShort}}',
    commitMessageTopic:
      '{{{depName}}}{{#if currentValue}}:{{{currentValue}}}{{/if}} Docker digest',
    group: {
      commitMessageTopic: '{{{groupName}}}',
      commitMessageExtra: '',
    },
  },
  pin: {
    commitMessageExtra: '',
    groupName: 'Docker digests',
    group: {
      commitMessageTopic: '{{{groupName}}}',
      branchTopic: 'digests-pin',
    },
  },
  group: {
    commitMessageTopic: '{{{groupName}}} Docker tags',
  },
};

async function getDockerApiTags(
  registryHost: string,
  dockerRepository: string
): Promise<string[] | null> {
  let tags: string[] = [];
  // AWS ECR limits the maximum number of results to 1000
  // See https://docs.aws.amazon.com/AmazonECR/latest/APIReference/API_DescribeRepositories.html#ECR-DescribeRepositories-request-maxResults
  const limit = ecrRegex.test(registryHost) ? 1000 : 10000;
  let url = `${registryHost}/v2/${dockerRepository}/tags/list?n=${limit}`;
  const headers = await getAuthHeaders(registryHost, dockerRepository);
  if (!headers) {
    logger.debug('Failed to get authHeaders for getTags lookup');
    return null;
  }
  let page = 1;
  do {
    const res = await http.getJson<{ tags: string[] }>(url, { headers });
    tags = tags.concat(res.body.tags);
    const linkHeader = parseLinkHeader(res.headers.link as string);
    url = linkHeader?.next ? URL.resolve(url, linkHeader.next.url) : null;
    page += 1;
  } while (url && page < 20);
  return tags;
}

async function getTags(
  registryHost: string,
  dockerRepository: string
): Promise<string[] | null> {
  try {
    const cacheNamespace = 'datasource-docker-tags';
    const cacheKey = `${registryHost}:${dockerRepository}`;
    const cachedResult = await packageCache.get<string[]>(
      cacheNamespace,
      cacheKey
    );
    // istanbul ignore if
    if (cachedResult !== undefined) {
      return cachedResult;
    }
<<<<<<< HEAD
    // AWS ECR limits the maximum number of results to 1000
    // See https://docs.aws.amazon.com/AmazonECR/latest/APIReference/API_DescribeRepositories.html#ECR-DescribeRepositories-request-maxResults
    const limit = ecrRegex.test(registry) ? 1000 : 10000;
    let url = `${registry}/${repository}/tags/list?n=${limit}`;
    url = ensurePathPrefix(url, '/v2');
    const headers = await getAuthHeaders(registry, repository);
    if (!headers) {
      logger.debug('Failed to get authHeaders for getTags lookup');
      return null;
=======

    const isQuay = registryHost === 'https://quay.io';
    let tags: string[] | null;
    if (isQuay) {
      tags = await getTagsQuayRegistry(dockerRepository);
    } else {
      tags = await getDockerApiTags(registryHost, dockerRepository);
>>>>>>> d3e5c557
    }
    const cacheMinutes = 30;
    await packageCache.set(cacheNamespace, cacheKey, tags, cacheMinutes);
    return tags;
  } catch (err) /* istanbul ignore next */ {
    if (err instanceof ExternalHostError) {
      throw err;
    }
    if (err.statusCode === 404 && !registryHost.includes('/')) {
      logger.debug(
        `Retrying Tags for ${registryHost}/${dockerRepository} using library/ prefix`
      );
      return getTags(registryHost, 'library/' + dockerRepository);
    }
    // prettier-ignore
    if (err.statusCode === 429 && registryHost.endsWith('docker.io')) { // lgtm [js/incomplete-url-substring-sanitization]
      logger.warn(
        { registryHost, dockerRepository, err },
        'docker registry failure: too many requests'
      );
      throw new ExternalHostError(err);
    }
    // prettier-ignore
    if (err.statusCode === 401 && registryHost.endsWith('docker.io')) { // lgtm [js/incomplete-url-substring-sanitization]
      logger.warn(
        { registryHost, dockerRepository, err },
        'docker registry failure: unauthorized'
      );
      throw new ExternalHostError(err);
    }
    if (err.statusCode >= 500 && err.statusCode < 600) {
      logger.warn(
        { registryHost, dockerRepository, err },
        'docker registry failure: internal error'
      );
      throw new ExternalHostError(err);
    }
    throw err;
  }
}

/**
 * docker.getDigest
 *
 * The `newValue` supplied here should be a valid tag for the docker image.
 *
 * This function will:
 *  - Look up a sha256 digest for a tag on its registry
 *  - Return the digest as a string
 */
export async function getDigest(
  { registryUrl, lookupName }: GetReleasesConfig,
  newValue?: string
): Promise<string | null> {
  const { registryHost, dockerRepository } = getRegistryRepository(
    lookupName,
    registryUrl
  );
  logger.debug(`getDigest(${registryHost}, ${dockerRepository}, ${newValue})`);
  const newTag = newValue || 'latest';
  const cacheNamespace = 'datasource-docker-digest';
  const cacheKey = `${registryHost}:${dockerRepository}:${newTag}`;
  let digest: string = null;
  try {
    const cachedResult = await packageCache.get<string>(
      cacheNamespace,
      cacheKey
    );
    // istanbul ignore if
    if (cachedResult !== undefined) {
      return cachedResult;
    }
    const manifestResponse = await getManifestResponse(
      registryHost,
      dockerRepository,
      newTag
    );
    if (manifestResponse) {
      digest = extractDigestFromResponse(manifestResponse) || null;
      logger.debug({ digest }, 'Got docker digest');
    }
  } catch (err) /* istanbul ignore next */ {
    if (err instanceof ExternalHostError) {
      throw err;
    }
    logger.debug(
      {
        err,
        lookupName,
        newTag,
      },
      'Unknown Error looking up docker image digest'
    );
  }
  const cacheMinutes = 30;
  await packageCache.set(cacheNamespace, cacheKey, digest, cacheMinutes);
  return digest;
}

/**
 * docker.getReleases
 *
 * A docker image usually looks something like this: somehost.io/owner/repo:8.1.0-alpine
 * In the above:
 *  - 'somehost.io' is the registry
 *  - 'owner/repo' is the package name
 *  - '8.1.0-alpine' is the tag
 *
 * This function will filter only tags that contain a semver version
 */
export async function getReleases({
  lookupName,
  registryUrl,
}: GetReleasesConfig): Promise<ReleaseResult | null> {
  const { registryHost, dockerRepository } = getRegistryRepository(
    lookupName,
    registryUrl
  );
  const tags = await getTags(registryHost, dockerRepository);
  if (!tags) {
    return null;
  }
  const releases = tags.map((version) => ({ version }));
  const ret: ReleaseResult = {
    releases,
  };

  const latestTag = tags.includes('latest') ? 'latest' : tags[tags.length - 1];
  const labels = await getLabels(registryHost, dockerRepository, latestTag);
  if (labels && 'org.opencontainers.image.source' in labels) {
    ret.sourceUrl = labels['org.opencontainers.image.source'];
  }
  return ret;
}<|MERGE_RESOLUTION|>--- conflicted
+++ resolved
@@ -16,11 +16,7 @@
   http,
   id,
 } from './common';
-<<<<<<< HEAD
 import { ensurePathPrefix } from '../../util/url';
-=======
-import { getTagsQuayRegistry } from './quay';
->>>>>>> d3e5c557
 
 // TODO: add got typings when available (#9646)
 // TODO: replace www-authenticate with https://www.npmjs.com/package/auth-header (#9645)
@@ -66,7 +62,8 @@
   // AWS ECR limits the maximum number of results to 1000
   // See https://docs.aws.amazon.com/AmazonECR/latest/APIReference/API_DescribeRepositories.html#ECR-DescribeRepositories-request-maxResults
   const limit = ecrRegex.test(registryHost) ? 1000 : 10000;
-  let url = `${registryHost}/v2/${dockerRepository}/tags/list?n=${limit}`;
+  let url = `${registryHost}/${dockerRepository}/tags/list?n=${limit}`;
+  url = ensurePathPrefix(url, '/v2');
   const headers = await getAuthHeaders(registryHost, dockerRepository);
   if (!headers) {
     logger.debug('Failed to get authHeaders for getTags lookup');
@@ -98,17 +95,6 @@
     if (cachedResult !== undefined) {
       return cachedResult;
     }
-<<<<<<< HEAD
-    // AWS ECR limits the maximum number of results to 1000
-    // See https://docs.aws.amazon.com/AmazonECR/latest/APIReference/API_DescribeRepositories.html#ECR-DescribeRepositories-request-maxResults
-    const limit = ecrRegex.test(registry) ? 1000 : 10000;
-    let url = `${registry}/${repository}/tags/list?n=${limit}`;
-    url = ensurePathPrefix(url, '/v2');
-    const headers = await getAuthHeaders(registry, repository);
-    if (!headers) {
-      logger.debug('Failed to get authHeaders for getTags lookup');
-      return null;
-=======
 
     const isQuay = registryHost === 'https://quay.io';
     let tags: string[] | null;
@@ -116,7 +102,6 @@
       tags = await getTagsQuayRegistry(dockerRepository);
     } else {
       tags = await getDockerApiTags(registryHost, dockerRepository);
->>>>>>> d3e5c557
     }
     const cacheMinutes = 30;
     await packageCache.set(cacheNamespace, cacheKey, tags, cacheMinutes);
