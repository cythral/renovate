--- conflicted
+++ resolved
@@ -112,34 +112,6 @@
         upgrade.newDigestShort ||
         upgrade.newDigest.replace('sha256:', '').substring(0, 7);
     }
-<<<<<<< HEAD
-    /* c8 ignore next */
-    if (!upgrade.displayFrom) {
-      if (upgrade.currentValue === upgrade.newValue) {
-        upgrade.displayFrom = upgrade.currentDigestShort || '';
-        upgrade.displayTo =
-          upgrade.displayTo ||
-          upgrade.newDigestShort ||
-          upgrade.newVersion ||
-          '';
-      } else {
-        upgrade.displayFrom =
-          upgrade.currentValue || upgrade.currentDigestShort || '';
-        upgrade.displayTo =
-          upgrade.displayTo ||
-          upgrade.newValue ||
-          upgrade.newVersion ||
-          upgrade.newDigestShort ||
-          '';
-      }
-    }
-
-    if (
-      upgrade.updateType !== 'lockFileMaintenance' &&
-      upgrade.displayFrom.length * upgrade.displayTo.length === 0
-    ) {
-      logger.debug({ config: upgrade }, 'empty displayFrom/displayTo');
-=======
     if (upgrade.isDigest) {
       upgrade.displayFrom = upgrade.currentDigestShort;
       upgrade.displayTo = upgrade.newDigestShort;
@@ -149,7 +121,6 @@
     } else if (!upgrade.isLockFileMaintenance) {
       upgrade.displayFrom = upgrade.currentValue;
       upgrade.displayTo = upgrade.newValue;
->>>>>>> c83eb54d
     }
     upgrade.displayFrom ??= '';
     upgrade.displayTo ??= '';
@@ -165,7 +136,6 @@
     // Delete group config regardless of whether it was applied
     delete upgrade.group;
 
-    // istanbul ignore else
     if (toVersions.length > 1 && !typesGroup) {
       logger.trace({ toVersions });
       delete upgrade.commitMessageExtra;
@@ -200,8 +170,8 @@
     );
     upgrade.commitMessage = template.compile(upgrade.commitMessage, upgrade);
     upgrade.commitMessage = template.compile(upgrade.commitMessage, upgrade);
-    // istanbul ignore if
     if (upgrade.commitMessage !== sanitize(upgrade.commitMessage)) {
+      /* c8 ignore next */
       throw new Error(CONFIG_SECRETS_EXPOSED);
     }
     upgrade.commitMessage = upgrade.commitMessage.trim(); // Trim exterior whitespace
@@ -230,8 +200,8 @@
         .compile(upgrade.prTitle, upgrade)
         .trim()
         .replace(/\s+/g, ' ');
-      // istanbul ignore if
       if (upgrade.prTitle !== sanitize(upgrade.prTitle)) {
+        /* c8 ignore next */
         throw new Error(CONFIG_SECRETS_EXPOSED);
       }
       if (upgrade.toLowerCase) {
