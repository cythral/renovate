import { getAdminConfig } from '../../../config/admin';
import { SYSTEM_INSUFFICIENT_MEMORY } from '../../../constants/error-messages';
import { getPkgReleases } from '../../../datasource';
import { logger } from '../../../logger';
import * as versioning from '../../../versioning';
import { ensureTrailingSlash } from '../../url';
import {
  DockerOptions,
  ExecConfig,
  Opt,
  VolumeOption,
  VolumesPair,
  rawExec,
} from '../common';

const prefetchedImages = new Set<string>();

async function prefetchDockerImage(taggedImage: string): Promise<void> {
  if (prefetchedImages.has(taggedImage)) {
    logger.debug(`Docker image is already prefetched: ${taggedImage}`);
  } else {
    logger.debug(`Fetching Docker image: ${taggedImage}`);
    prefetchedImages.add(taggedImage);
    await rawExec(`docker pull ${taggedImage}`, { encoding: 'utf-8' });
    logger.debug(`Finished fetching Docker image`);
  }
}

export function resetPrefetchedImages(): void {
  prefetchedImages.clear();
}

function expandVolumeOption(x: VolumeOption): VolumesPair | null {
  if (typeof x === 'string') {
    return [x, x];
  }
  if (Array.isArray(x) && x.length === 2) {
    const [from, to] = x;
    if (typeof from === 'string' && typeof to === 'string') {
      return [from, to];
    }
  }
  return null;
}

function volumesEql(x: VolumesPair, y: VolumesPair): boolean {
  const [xFrom, xTo] = x;
  const [yFrom, yTo] = y;
  return xFrom === yFrom && xTo === yTo;
}

function uniq<T = unknown>(
  array: T[],
  eql = (x: T, y: T): boolean => x === y
): T[] {
  return array.filter((x, idx, arr) => arr.findIndex((y) => eql(x, y)) === idx);
}

function prepareVolumes(volumes: VolumeOption[] = []): string[] {
  const expanded: (VolumesPair | null)[] = volumes.map(expandVolumeOption);
  const filtered: VolumesPair[] = expanded.filter((vol) => vol !== null);
  const unique: VolumesPair[] = uniq<VolumesPair>(filtered, volumesEql);
  return unique.map(([from, to]) => `-v "${from}":"${to}"`);
}

function prepareCommands(commands: Opt<string>[]): string[] {
  return commands.filter((command) => command && typeof command === 'string');
}

async function getDockerTag(
  depName: string,
  constraint: string,
  scheme: string
): Promise<string> {
  const ver = versioning.get(scheme);

  if (!ver.isValid(constraint)) {
    logger.warn({ constraint }, `Invalid ${scheme} version constraint`);
    return 'latest';
  }

  logger.debug(
    { depName, scheme, constraint },
    `Found version constraint - checking for a compatible image to use`
  );
  const imageReleases = await getPkgReleases({
    datasource: 'docker',
    depName,
    versioning: scheme,
  });
  if (imageReleases?.releases) {
    let versions = imageReleases.releases.map((release) => release.version);
    versions = versions.filter(
      (version) => ver.isVersion(version) && ver.matches(version, constraint)
    );
    versions = versions.sort(ver.sortVersions.bind(ver));
    if (versions.length) {
      const version = versions.pop();
      logger.debug(
        { depName, scheme, constraint, version },
        `Found compatible image version`
      );
      return version;
    }
  } /* c8 ignore next */ else {
    logger.error(`No ${depName} releases found`);
    return 'latest';
  }
  logger.warn(
    { depName, constraint, scheme },
    'Failed to find a tag satisfying constraint, using "latest" tag instead'
  );
  return 'latest';
}

function getContainerName(image: string, prefix?: string): string {
  return `${prefix || 'renovate_'}${image}`.replace(/\//g, '_');
}

function getContainerLabel(prefix: string): string {
  return `${prefix || 'renovate_'}child`;
}

export async function removeDockerContainer(
  image: string,
  prefix: string
): Promise<void> {
  const containerName = getContainerName(image, prefix);
  let cmd = `docker ps --filter name=${containerName} -aq`;
  try {
    const res = await rawExec(cmd, {
      encoding: 'utf-8',
    });
    const containerId = res?.stdout?.trim() || '';
    // istanbul ignore if
    if (containerId.length) {
      logger.debug({ containerId }, 'Removing container');
      cmd = `docker rm -f ${containerId}`;
      await rawExec(cmd, {
        encoding: 'utf-8',
      });
    } else {
      logger.trace({ image, containerName }, 'No running containers to remove');
    }
  } catch (err) /* c8 ignore next */ {
    logger.warn(
      { image, containerName, cmd, err },
      'Could not remove Docker container'
    );
  }
}

<<<<<<< HEAD
/* c8 ignore next */
export async function removeDanglingContainers(): Promise<void> {
=======
// istanbul ignore next
export async function removeDanglingContainers(prefix: string): Promise<void> {
>>>>>>> c83eb54d
  try {
    const containerLabel = getContainerLabel(prefix);
    const res = await rawExec(
      `docker ps --filter label=${containerLabel} -aq`,
      {
        encoding: 'utf-8',
      }
    );
    if (res?.stdout?.trim().length) {
      const containerIds = res.stdout
        .trim()
        .split('\n')
        .map((container) => container.trim())
        .filter(Boolean);
      logger.debug({ containerIds }, 'Removing dangling child containers');
      await rawExec(`docker rm -f ${containerIds.join(' ')}`, {
        encoding: 'utf-8',
      });
    } else {
      logger.debug('No dangling containers to remove');
    }
  } catch (err) /* c8 ignore next */ {
    if (err.errno === 'ENOMEM') {
      throw new Error(SYSTEM_INSUFFICIENT_MEMORY);
    }
    if (err.stderr?.includes('Cannot connect to the Docker daemon')) {
      logger.info('No docker daemon found');
    } else {
      logger.warn({ err }, 'Error removing dangling containers');
    }
  }
}

export async function generateDockerCommand(
  commands: string[],
  options: DockerOptions,
  config: ExecConfig
): Promise<string> {
  const { envVars, cwd, tagScheme, tagConstraint } = options;
  let image = options.image;
  const volumes = options.volumes || [];
  const preCommands = options.preCommands || [];
  const postCommands = options.postCommands || [];
  const { localDir, cacheDir } = config;
  const { dockerUser, dockerChildPrefix, dockerImagePrefix } = getAdminConfig();
  const result = ['docker run --rm'];
  const containerName = getContainerName(image, dockerChildPrefix);
  const containerLabel = getContainerLabel(dockerChildPrefix);
  result.push(`--name=${containerName}`);
  result.push(`--label=${containerLabel}`);
  if (dockerUser) {
    result.push(`--user=${dockerUser}`);
  }

  result.push(...prepareVolumes([localDir, cacheDir, ...volumes]));

  if (envVars) {
    result.push(
      ...uniq(envVars)
        .filter((x) => typeof x === 'string')
        .map((e) => `-e ${e}`)
    );
  }

  if (cwd) {
    result.push(`-w "${cwd}"`);
  }

  image = `${ensureTrailingSlash(dockerImagePrefix ?? 'renovate')}${image}`;

  let tag: string;
  if (options.tag) {
    tag = options.tag;
  } else if (tagConstraint) {
    const tagVersioning = tagScheme || 'semver';
    tag = await getDockerTag(image, tagConstraint, tagVersioning);
    logger.debug(
      { image, tagConstraint, tagVersioning, tag },
      'Resolved tag constraint'
    );
  } else {
    logger.debug({ image }, 'No tag or tagConstraint specified');
  }

  const taggedImage = tag ? `${image}:${tag}` : `${image}`;
  await prefetchDockerImage(taggedImage);
  result.push(taggedImage);

  const bashCommand = [
    ...prepareCommands(preCommands),
    ...commands,
    ...prepareCommands(postCommands),
  ].join(' && ');
  result.push(`bash -l -c "${bashCommand.replace(/"/g, '\\"')}"`); // lgtm [js/incomplete-sanitization]

  return result.join(' ');
}<|MERGE_RESOLUTION|>--- conflicted
+++ resolved
@@ -132,7 +132,7 @@
       encoding: 'utf-8',
     });
     const containerId = res?.stdout?.trim() || '';
-    // istanbul ignore if
+    /* c8 ignore next 7 */
     if (containerId.length) {
       logger.debug({ containerId }, 'Removing container');
       cmd = `docker rm -f ${containerId}`;
@@ -150,13 +150,8 @@
   }
 }
 
-<<<<<<< HEAD
 /* c8 ignore next */
-export async function removeDanglingContainers(): Promise<void> {
-=======
-// istanbul ignore next
 export async function removeDanglingContainers(prefix: string): Promise<void> {
->>>>>>> c83eb54d
   try {
     const containerLabel = getContainerLabel(prefix);
     const res = await rawExec(
