--- conflicted
+++ resolved
@@ -1,10 +1,6 @@
 import * as semver from 'semver';
 import { is as isStable } from 'semver-stable';
-<<<<<<< HEAD
-import { VersioningApi } from '../types';
-=======
 import type { VersioningApi } from '../types';
->>>>>>> 74d7691b
 import { getNewValue } from './range';
 
 export const id = 'npm';
