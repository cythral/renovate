--- conflicted
+++ resolved
@@ -7,11 +7,7 @@
   config = getConfig();
 });
 
-<<<<<<< HEAD
-describe(getName(__filename), () => {
-=======
 describe(getName(), () => {
->>>>>>> c83eb54d
   describe('migrateAndValidate()', () => {
     it('handles empty', async () => {
       const res = await migrateAndValidate(config, {});
