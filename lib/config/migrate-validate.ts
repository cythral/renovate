import is from '@sindresorhus/is';
import { logger } from '../logger';
<<<<<<< HEAD
import type { RenovateConfig, ValidationMessage } from './types';
import { massageConfig } from './massage';
import { migrateConfig } from './migration';
import { validateConfig } from './validation';
=======
import * as configMassage from './massage';
import * as configMigration from './migration';
import type { RenovateConfig, ValidationMessage } from './types';
import * as configValidation from './validation';
>>>>>>> 74d7691b

export async function migrateAndValidate(
  config: RenovateConfig,
  input: RenovateConfig
): Promise<RenovateConfig> {
  logger.debug('migrateAndValidate()');
  try {
    const { isMigrated, migratedConfig } = migrateConfig(input);
    if (isMigrated) {
      logger.debug(
        { oldConfig: input, newConfig: migratedConfig },
        'Config migration necessary'
      );
    } else {
      logger.debug('No config migration necessary');
    }
    const massagedConfig = massageConfig(migratedConfig);
    logger.debug({ config: massagedConfig }, 'massaged config');
    const {
      warnings,
      errors,
    }: {
      warnings: ValidationMessage[];
      errors: ValidationMessage[];
    } = await validateConfig(massagedConfig);
    /* c8 ignore next 3 */
    if (is.nonEmptyArray(warnings)) {
      logger.warn({ warnings }, 'Found renovate config warnings');
    }
    if (is.nonEmptyArray(errors)) {
      logger.info({ errors }, 'Found renovate config errors');
    }
    massagedConfig.errors = (config.errors || []).concat(errors);
    if (!config.repoIsOnboarded) {
      massagedConfig.warnings = (config.warnings || []).concat(warnings);
    }
    return massagedConfig;
    /* c8 ignore next 4 */
  } catch (err) {
    logger.debug({ config: input }, 'migrateAndValidate error');
    throw err;
  }
}<|MERGE_RESOLUTION|>--- conflicted
+++ resolved
@@ -1,16 +1,9 @@
 import is from '@sindresorhus/is';
 import { logger } from '../logger';
-<<<<<<< HEAD
-import type { RenovateConfig, ValidationMessage } from './types';
 import { massageConfig } from './massage';
 import { migrateConfig } from './migration';
+import type { RenovateConfig, ValidationMessage } from './types';
 import { validateConfig } from './validation';
-=======
-import * as configMassage from './massage';
-import * as configMigration from './migration';
-import type { RenovateConfig, ValidationMessage } from './types';
-import * as configValidation from './validation';
->>>>>>> 74d7691b
 
 export async function migrateAndValidate(
   config: RenovateConfig,
