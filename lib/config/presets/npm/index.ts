import { getDependency } from '../../../datasource/npm/get';
import { logger } from '../../../logger';
<<<<<<< HEAD
import { Preset, PresetConfig } from '../types';
=======
import type { Preset, PresetConfig } from '../types';
>>>>>>> 74d7691b

export async function getPreset({
  packageName: pkgName,
  presetName = 'default',
}: PresetConfig): Promise<Preset> {
  const dep = await getDependency(pkgName);
  if (!dep) {
    throw new Error('dep not found');
  }
  if (!dep['renovate-config']) {
    throw new Error('preset renovate-config not found');
  }
  const presetConfig = dep['renovate-config'][presetName];
  if (!presetConfig) {
    const presetNames = Object.keys(dep['renovate-config']);
    logger.debug(
      { presetNames, presetName },
      'Preset not found within renovate-config'
    );
    throw new Error('preset not found');
  }
  return presetConfig;
}<|MERGE_RESOLUTION|>--- conflicted
+++ resolved
@@ -1,10 +1,6 @@
 import { getDependency } from '../../../datasource/npm/get';
 import { logger } from '../../../logger';
-<<<<<<< HEAD
-import { Preset, PresetConfig } from '../types';
-=======
 import type { Preset, PresetConfig } from '../types';
->>>>>>> 74d7691b
 
 export async function getPreset({
   packageName: pkgName,
