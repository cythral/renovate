import { logger } from '../logger';
import { clone } from '../util/clone';
<<<<<<< HEAD
import { RenovateConfig } from './types';
=======
>>>>>>> 74d7691b
import * as definitions from './definitions';
import type { RenovateConfig } from './types';

export function mergeChildConfig<T, TChild>(
  parent: T,
  child: TChild
): T & TChild {
  logger.trace({ parent, child }, `mergeChildConfig`);
  if (!child) {
    return parent as never;
  }
  const parentConfig = clone(parent);
  const childConfig = clone(child);
  const config: Record<string, any> = { ...parentConfig, ...childConfig };
  for (const option of definitions.getOptions()) {
    if (
      option.mergeable &&
      childConfig[option.name] &&
      parentConfig[option.name]
    ) {
      logger.trace(`mergeable option: ${option.name}`);
      if (option.name === 'constraints') {
        config[option.name] = Object.assign(
          parentConfig[option.name],
          childConfig[option.name]
        );
      } else if (option.type === 'array') {
        config[option.name] = (parentConfig[option.name] as unknown[]).concat(
          config[option.name]
        );
      } else {
        config[option.name] = mergeChildConfig(
          parentConfig[option.name] as RenovateConfig,
          childConfig[option.name] as RenovateConfig
        );
      }
      logger.trace(
        { result: config[option.name] },
        `Merged config.${option.name}`
      );
    }
  }
  return Object.assign(config, config.force);
}<|MERGE_RESOLUTION|>--- conflicted
+++ resolved
@@ -1,9 +1,5 @@
 import { logger } from '../logger';
 import { clone } from '../util/clone';
-<<<<<<< HEAD
-import { RenovateConfig } from './types';
-=======
->>>>>>> 74d7691b
 import * as definitions from './definitions';
 import type { RenovateConfig } from './types';
 
