import upath from 'upath';
import { logger } from '../logger';
import { migrateConfig } from './migration';
import type { GlobalConfig } from './types';

export function getConfig(env: NodeJS.ProcessEnv): GlobalConfig {
  let configFile = env.RENOVATE_CONFIG_FILE || 'config';
  if (!upath.isAbsolute(configFile)) {
    configFile = `${process.cwd()}/${configFile}`;
    logger.debug('Checking for config file in ' + configFile);
  }
  let config: GlobalConfig = {};
  try {
    // eslint-disable-next-line global-require,import/no-dynamic-require
    config = require(configFile);
  } catch (err) {
<<<<<<< HEAD
    /* c8 ignore next 4 */
    if (err instanceof SyntaxError) {
=======
    // istanbul ignore if
    if (err instanceof SyntaxError || err instanceof TypeError) {
>>>>>>> c83eb54d
      logger.fatal(`Could not parse config file \n ${err.stack}`);
      process.exit(1);
    }
    // Do nothing
    logger.debug('No config file found on disk - skipping');
  }
  const { isMigrated, migratedConfig } = migrateConfig(config);
  if (isMigrated) {
    logger.warn(
      { originalConfig: config, migratedConfig },
      'Config needs migrating'
    );
    config = migratedConfig;
  }
  return config;
}<|MERGE_RESOLUTION|>--- conflicted
+++ resolved
@@ -14,13 +14,8 @@
     // eslint-disable-next-line global-require,import/no-dynamic-require
     config = require(configFile);
   } catch (err) {
-<<<<<<< HEAD
     /* c8 ignore next 4 */
-    if (err instanceof SyntaxError) {
-=======
-    // istanbul ignore if
     if (err instanceof SyntaxError || err instanceof TypeError) {
->>>>>>> c83eb54d
       logger.fatal(`Could not parse config file \n ${err.stack}`);
       process.exit(1);
     }
