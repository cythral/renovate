--- conflicted
+++ resolved
@@ -3,12 +3,6 @@
 import { configRegexPredicate, isConfigRegex, regEx } from '../util/regex';
 import * as template from '../util/template';
 import { hasValidSchedule, hasValidTimezone } from '../workers/branch/schedule';
-<<<<<<< HEAD
-import { RenovateConfig, ValidationMessage } from './types';
-import { RenovateOptions, getOptions } from './definitions';
-import { resolveConfigPresets } from './presets';
-import { check } from './validation-helpers/managers';
-=======
 import { getOptions } from './definitions';
 import { resolveConfigPresets } from './presets';
 import type {
@@ -16,8 +10,7 @@
   RenovateOptions,
   ValidationMessage,
 } from './types';
-import * as managerValidator from './validation-helpers/managers';
->>>>>>> 74d7691b
+import { check } from './validation-helpers/managers';
 
 const options = getOptions();
 
