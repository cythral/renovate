import upath from 'upath';
import { getName } from '../../test/util';
import { readFile } from '../util/fs';
import getArgv from './config/__fixtures__/argv';
import { getConfig } from './defaults';

jest.mock('../datasource/npm');
try {
  jest.mock('../../config.js');
} catch (err) {
  // file does not exist
}

const defaultConfig = getConfig();

<<<<<<< HEAD
describe(getName(__filename), () => {
=======
describe(getName(), () => {
>>>>>>> c83eb54d
  describe('.parseConfigs(env, defaultArgv)', () => {
    let configParser: typeof import('.');
    let defaultArgv: string[];
    let defaultEnv: NodeJS.ProcessEnv;
    beforeEach(async () => {
      jest.resetModules();
      configParser = await import('./index');
      defaultArgv = getArgv();
      defaultEnv = { RENOVATE_CONFIG_FILE: 'abc' };
      jest.mock('delay', () => Promise.resolve());
    });
    it('supports token in env', async () => {
      const env: NodeJS.ProcessEnv = { ...defaultEnv, RENOVATE_TOKEN: 'abc' };
      const parsedConfig = await configParser.parseConfigs(env, defaultArgv);
      expect(parsedConfig).toContainEntries([['token', 'abc']]);
    });

    it('supports token in CLI options', async () => {
      defaultArgv = defaultArgv.concat([
        '--token=abc',
        '--pr-footer=custom',
        '--log-context=abc123',
      ]);
      const parsedConfig = await configParser.parseConfigs(
        defaultEnv,
        defaultArgv
      );
      expect(parsedConfig).toContainEntries([
        ['token', 'abc'],
        ['prFooter', 'custom'],
        ['logContext', 'abc123'],
      ]);
    });

    it('supports forceCli', async () => {
      defaultArgv = defaultArgv.concat(['--force-cli=false']);
      const env: NodeJS.ProcessEnv = {
        ...defaultEnv,
        RENOVATE_TOKEN: 'abc',
      };
      const parsedConfig = await configParser.parseConfigs(env, defaultArgv);
      expect(parsedConfig).toContainEntries([
        ['token', 'abc'],
        ['force', null],
      ]);
      expect(parsedConfig).not.toContainKey('configFile');
    });
    it('supports config.force', async () => {
      const configPath = upath.join(
        __dirname,
        'config/__fixtures__/with-force.js'
      );
      const env: NodeJS.ProcessEnv = {
        ...defaultEnv,
        RENOVATE_CONFIG_FILE: configPath,
      };
      const parsedConfig = await configParser.parseConfigs(env, defaultArgv);
      expect(parsedConfig).toContainEntries([
        ['token', 'abcdefg'],
        [
          'force',
          {
            schedule: null,
          },
        ],
      ]);
    });
    it('reads private key from file', async () => {
      const privateKeyPath = upath.join(
        __dirname,
        'keys/__fixtures__/private.pem'
      );
      const env: NodeJS.ProcessEnv = {
        ...defaultEnv,
        RENOVATE_PRIVATE_KEY_PATH: privateKeyPath,
      };
      const expected = await readFile(privateKeyPath);
      const parsedConfig = await configParser.parseConfigs(env, defaultArgv);

      expect(parsedConfig).toContainEntries([['privateKey', expected]]);
    });
    it('supports Bitbucket username/passwod', async () => {
      defaultArgv = defaultArgv.concat([
        '--platform=bitbucket',
        '--username=user',
        '--password=pass',
      ]);
      const parsedConfig = await configParser.parseConfigs(
        defaultEnv,
        defaultArgv
      );
      expect(parsedConfig).toContainEntries([
        ['platform', 'bitbucket'],
        ['username', 'user'],
        ['password', 'pass'],
      ]);
    });
    it('massages trailing slash into endpoint', async () => {
      defaultArgv = defaultArgv.concat([
        '--endpoint=https://github.renovatebot.com/api/v3',
      ]);
      const parsed = await configParser.parseConfigs(defaultEnv, defaultArgv);
      expect(parsed.endpoint).toEqual('https://github.renovatebot.com/api/v3/');
    });
  });
  describe('mergeChildConfig(parentConfig, childConfig)', () => {
    it('merges', async () => {
      const parentConfig = { ...defaultConfig };
      const childConfig = {
        foo: 'bar',
        rangeStrategy: 'replace',
        lockFileMaintenance: {
          schedule: ['on monday'],
        },
      };
      const configParser = await import('./index');
      const config = configParser.mergeChildConfig(parentConfig, childConfig);
      expect(config.foo).toEqual('bar');
      expect(config.rangeStrategy).toEqual('replace');
      expect(config.lockFileMaintenance.schedule).toEqual(['on monday']);
      expect(config.lockFileMaintenance).toMatchSnapshot();
    });
    it('merges packageRules', async () => {
      const parentConfig = { ...defaultConfig };
      Object.assign(parentConfig, {
        packageRules: [{ a: 1 }, { a: 2 }],
      });
      const childConfig = {
        packageRules: [{ a: 3 }, { a: 4 }],
      };
      const configParser = await import('./index');
      const config = configParser.mergeChildConfig(parentConfig, childConfig);
      expect(config.packageRules.map((rule) => rule.a)).toMatchObject([
        1,
        2,
        3,
        4,
      ]);
    });
    it('merges constraints', async () => {
      const parentConfig = { ...defaultConfig };
      Object.assign(parentConfig, {
        constraints: {
          node: '>=12',
          npm: '^6.0.0',
        },
      });
      const childConfig = {
        constraints: {
          node: '<15',
        },
      };
      const configParser = await import('./index');
      const config = configParser.mergeChildConfig(parentConfig, childConfig);
      expect(config.constraints).toMatchSnapshot();
      expect(config.constraints.node).toEqual('<15');
    });
    it('handles null parent packageRules', async () => {
      const parentConfig = { ...defaultConfig };
      Object.assign(parentConfig, {
        packageRules: null,
      });
      const childConfig = {
        packageRules: [{ a: 3 }, { a: 4 }],
      };
      const configParser = await import('./index');
      const config = configParser.mergeChildConfig(parentConfig, childConfig);
      expect(config.packageRules).toHaveLength(2);
    });
    it('handles null child packageRules', async () => {
      const parentConfig = { ...defaultConfig };
      parentConfig.packageRules = [{ a: 3 }, { a: 4 }];
      const configParser = await import('./index');
      const config = configParser.mergeChildConfig(parentConfig, {});
      expect(config.packageRules).toHaveLength(2);
    });
    it('handles undefined childConfig', async () => {
      const parentConfig = { ...defaultConfig };
      const configParser = await import('./index');
      const config = configParser.mergeChildConfig(parentConfig, undefined);
      expect(config).toMatchObject(parentConfig);
    });

    it('getManagerConfig()', async () => {
      const parentConfig = { ...defaultConfig };
      const configParser = await import('./index');
      const config = configParser.getManagerConfig(parentConfig, 'npm');
      expect(config).toContainEntries([
        ['fileMatch', ['(^|/)package.json$']],
        ['rollbackPrs', true],
      ]);
      expect(
        configParser.getManagerConfig(parentConfig, 'html')
      ).toContainEntries([['fileMatch', ['\\.html?$']]]);
    });

    it('filterConfig()', async () => {
      const parentConfig = { ...defaultConfig };
      const configParser = await import('./index');
      const config = configParser.filterConfig(parentConfig, 'pr');
      expect(config).toBeObject();
    });
  });
});<|MERGE_RESOLUTION|>--- conflicted
+++ resolved
@@ -13,11 +13,7 @@
 
 const defaultConfig = getConfig();
 
-<<<<<<< HEAD
-describe(getName(__filename), () => {
-=======
 describe(getName(), () => {
->>>>>>> c83eb54d
   describe('.parseConfigs(env, defaultArgv)', () => {
     let configParser: typeof import('.');
     let defaultArgv: string[];
